package main

import (
	"bytes"
	"crypto/sha1"
	"fmt"
	"go/ast"
	"go/parser"
	"go/printer"
	"go/token"
	"io"
	"io/ioutil"
	"os"
	"strconv"
	"strings"

	. "github.com/dvyukov/go-fuzz/go-fuzz-defs"
)

const fuzzdepPkg = "_go_fuzz_dep_"

func instrument(pkg, shortName, in, out string, lits map[Literal]struct{}, blocks *[]CoverBlock, sonar *[]CoverBlock) {
	fset := token.NewFileSet()
	content, err := ioutil.ReadFile(in)
	if err != nil {
		failf("cover: %s: %s", in, err)
	}
	parsedFile, err := parser.ParseFile(fset, in, content, parser.ParseComments)
	if err != nil {
		failf("cover: %s: %s", in, err)
	}
	parsedFile.Comments = trimComments(parsedFile, fset)

	file := &File{
		fset:      fset,
		name:      in,
		shortName: shortName,
		astFile:   parsedFile,
		blocks:    blocks,
	}
	file.addImport("github.com/dvyukov/go-fuzz/go-fuzz-dep", fuzzdepPkg, "Main")

	if lits != nil {
		ast.Walk(&LiteralCollector{lits}, file.astFile)
	}

	ast.Walk(file, file.astFile)

	if sonar != nil {
		s := &Sonar{fset: fset, name: shortName, pkg: pkg, blocks: sonar}
		ast.Walk(s, file.astFile)
	}

	fd, err := os.Create(out)
	if err != nil {
		failf("failed to create temp file: %v")
	}
	defer fd.Close()
	fd.Write(initialComments(content)) // Retain '// +build' directives.
	file.print(fd)
}

type Sonar struct {
	fset   *token.FileSet
	name   string
	pkg    string
	blocks *[]CoverBlock
}

var sonarSeq = 0

func (s *Sonar) Visit(n ast.Node) ast.Visitor {
	// TODO: detect "x&mask==0", emit sonar(x, x&^mask)
	switch nn := n.(type) {
	case *ast.BinaryExpr:
		break
	case *ast.GenDecl:
		if nn.Tok != token.VAR {
			return nil // constants and types are not interesting
		}
		return s

	case *ast.FuncDecl:
		if s.pkg == "math" && (nn.Name.Name == "Y0" || nn.Name.Name == "Y1" || nn.Name.Name == "Yn" ||
			nn.Name.Name == "J0" || nn.Name.Name == "J1" || nn.Name.Name == "Jn" ||
			nn.Name.Name == "Pow") {
			// Can't handle code there:
			// math/j0.go:93: constant 680564733841876926926749214863536422912 overflows int
			return nil
		}
		return s // recurse

	case *ast.SwitchStmt:
		if nn.Tag == nil || nn.Body == nil {
			return s // recurse
		}
		// Replace:
		//	switch a := foo(); bar(a) {
		//	case x: ...
		//	case y: ...
		//	}
		// with:
		//	switch {
		//	default:
		//		a := foo()
		//		__tmp := bar(a)
		//		switch {
		//		case __tmp == x: ...
		//		case __tmp == y: ...
		//		}
		//	}
		// The == comparisons will be instrumented later when we recurse.
		sw := new(ast.SwitchStmt)
		*sw = *nn
		var stmts []ast.Stmt
		if sw.Init != nil {
			stmts = append(stmts, sw.Init)
			sw.Init = nil
		}
		stmts = append(stmts, &ast.AssignStmt{Lhs: []ast.Expr{&ast.Ident{Name: "__go_fuzz_tmp"}}, Tok: token.DEFINE, Rhs: []ast.Expr{sw.Tag}})
		sw.Tag = nil
		stmts = append(stmts, sw)
		for _, cas1 := range sw.Body.List {
			cas := cas1.(*ast.CaseClause)
			for i, expr := range cas.List {
				cas.List[i] = &ast.BinaryExpr{X: &ast.Ident{Name: "__go_fuzz_tmp", NamePos: expr.Pos()}, Op: token.EQL, Y: expr}
			}
		}
		nn.Tag = nil
		nn.Init = nil
		nn.Body = &ast.BlockStmt{List: []ast.Stmt{&ast.CaseClause{Body: stmts}}}
		return s // recurse

	case *ast.ForStmt:
		// For condition is usually uninteresting, but produces lots of samples.
		// So we skip it if it looks boring.
		if nn.Init != nil {
			ast.Walk(s, nn.Init)
		}
		if nn.Post != nil {
			ast.Walk(s, nn.Post)
		}
		ast.Walk(s, nn.Body)
		if nn.Cond != nil {
			// Look for the following pattern:
			//	for foo := ...; foo ? ...; ... { ... }
			boring := false
			if nn.Init != nil {
				if init, ok1 := nn.Init.(*ast.AssignStmt); ok1 && init.Tok == token.DEFINE && len(init.Lhs) == 1 {
					if id, ok2 := init.Lhs[0].(*ast.Ident); ok2 {
						if bex, ok3 := nn.Cond.(*ast.BinaryExpr); ok3 {
							if x, ok4 := bex.X.(*ast.Ident); ok4 && x.Name == id.Name {
								boring = true
							}
							if x, ok4 := bex.Y.(*ast.Ident); ok4 && x.Name == id.Name {
								boring = true
							}
						}
					}
				}
			}
			if !boring {
				ast.Walk(s, nn.Cond)
			}
		}
		return nil

	default:
		return s // recurse
	}

	// TODO: handle map index expressions (especially useful for strings).
	// E.g. when code matches a read in identifier against a set of known identifiers.
	// For the record, it looks as follows. However, it is tricky to distinguish
	// from slice/array index and map assignments...
	//.  .  .  .  .  .  .  *ast.IndexExpr {
	//.  .  .  .  .  .  .  .  X: *ast.Ident {
	//.  .  .  .  .  .  .  .  .  Name: "m"
	//.  .  .  .  .  .  .  .  }
	//.  .  .  .  .  .  .  .  Index: *ast.Ident {
	//.  .  .  .  .  .  .  .  .  Name: "s"
	//.  .  .  .  .  .  .  .  }
	//.  .  .  .  .  .  .  }

	// TODO: transform expressions so that lhs expression contains a variable
	// and rhs contains all constant operands. For example, for (real code from vp8 codec):
	//	cf := (b[0]>>4)&7 == 5
	// we would like to transform it to:
	//	b[0] & (7<<4) == 5<<4
	// and then to:
	//	b[0] == 5<<4 | b & ^(7<<4)
	// and emit:
	//	Sonar(b[0], 5<<4 | b & ^(7<<4), SonarEQL)
	// This will allow the fuzzer to figure out what bytes it needs to replace
	// with what bytes in order to crack this condition.
	// Similarly, for:
	//	x/3 == 100
	// we would like to emit:
	//	Sonar(x, 100*3, SonarEQL)

	// TODO: intercept strings.Index/HasPrefix and similar functions.

	nn := n.(*ast.BinaryExpr)
	var flags uint8
	switch nn.Op {
	case token.EQL:
		flags = SonarEQL
		break
	case token.NEQ:
		flags = SonarNEQ
		break
	case token.LSS:
		flags = SonarLSS
		break
	case token.GTR:
		flags = SonarGTR
		break
	case token.LEQ:
		flags = SonarLEQ
		break
	case token.GEQ:
		flags = SonarGEQ
		break
	default:
		return s // recurse
	}
	// Replace:
	//	x != y
	// with:
	//	func() bool { v1 := x; v2 := y; go-fuzz-dep.Sonar(v1, v2, flags); return v1 != v2 }() == true
	v1 := nn.X
	v2 := nn.Y
	ast.Walk(s, v1)
	ast.Walk(s, v2)
	if isUninterestingLiteral(v1) || isUninterestingLiteral(v2) {
		return s
	}
	if isCap(v1) || isCap(v2) {
		// Haven't seen useful cases yet.
		return s
	}
	if isLen(v1) || isLen(v2) {
		// TODO: we could pass both length value and the len argument.
		// For example, if the code is:
		//	name := ... // obtained from input
		//	if len(name) > 5 { ... }
		// If we would have the name value at runtime, we will know
		// what part of the input to alter to affect len result.
		flags |= SonarLength
	}
	if isConstExpr(v1) {
		flags |= SonarConst1
	}
	if isConstExpr(v2) {
		flags |= SonarConst2
	}
	id := int(flags) | sonarSeq<<8
	startPos := s.fset.Position(nn.Pos())
	endPos := s.fset.Position(nn.End())
	*s.blocks = append(*s.blocks, CoverBlock{sonarSeq, s.name, startPos.Line, startPos.Column, endPos.Line, endPos.Column, int(flags)})
	sonarSeq++
	block := &ast.BlockStmt{}
	if !isSimpleExpr(v1) {
		tmp := ast.NewIdent("v1")
		block.List = append(block.List, &ast.AssignStmt{Tok: token.DEFINE, Lhs: []ast.Expr{tmp}, Rhs: []ast.Expr{v1}})
		v1 = tmp
	}
	if !isSimpleExpr(v2) {
		tmp := ast.NewIdent("v2")
		block.List = append(block.List, &ast.AssignStmt{Tok: token.DEFINE, Lhs: []ast.Expr{tmp}, Rhs: []ast.Expr{v2}})
		v2 = tmp
	}
	block.List = append(block.List,
		&ast.ExprStmt{
			X: &ast.CallExpr{
				Fun:  &ast.SelectorExpr{X: &ast.Ident{Name: fuzzdepPkg}, Sel: &ast.Ident{Name: "Sonar"}},
				Args: []ast.Expr{v1, v2, &ast.BasicLit{Kind: token.INT, Value: strconv.Itoa(id)}},
			},
		},
		&ast.ReturnStmt{Results: []ast.Expr{&ast.BinaryExpr{Op: nn.Op, X: v1, Y: v2}}},
	)
	nn.X = &ast.CallExpr{
		Fun: &ast.FuncLit{
			Type: &ast.FuncType{Results: &ast.FieldList{List: []*ast.Field{{Type: &ast.Ident{Name: "bool"}}}}},
			Body: block,
		},
	}
	nn.Y = &ast.BasicLit{Kind: token.INT, Value: "true"}
	nn.Op = token.EQL
	return nil
}

func isUninterestingLiteral(n ast.Expr) bool {
	if id, ok := n.(*ast.Ident); ok {
		return id.Name == "nil" || id.Name == "true" || id.Name == "false"
	}
	return false
}

func isSimpleExpr(n ast.Expr) bool {
	switch nn := n.(type) {
	case *ast.Ident:
		return true
	case *ast.BasicLit:
		return true
	case *ast.UnaryExpr:
		return isSimpleExpr(nn.X)
	case *ast.BinaryExpr:
		return isSimpleExpr(nn.X) && isSimpleExpr(nn.Y)
	case *ast.SelectorExpr:
		return isSimpleExpr(nn.X) && isSimpleExpr(nn.Sel)
	case *ast.ParenExpr:
		return isSimpleExpr(nn.X)
	case *ast.CallExpr:
		if arg := isConv(nn); arg != nil {
			return isSimpleExpr(arg)
		}
		if isUnsafeOperator(nn) {
			return true
		}
		return false
	default:
		return false
	}
}

func isConstExpr(n ast.Expr) bool {
	switch nn := n.(type) {
	case *ast.Ident:
		return nn.Obj != nil && nn.Obj.Kind == ast.Con
	case *ast.BasicLit:
		return true
	case *ast.UnaryExpr:
		return isConstExpr(nn.X)
	case *ast.BinaryExpr:
		return isConstExpr(nn.X) && isConstExpr(nn.Y)
	case *ast.SelectorExpr:
		return isConstExpr(nn.Sel)
	case *ast.ParenExpr:
		return isConstExpr(nn.X)
	case *ast.CallExpr:
		if arg := isConv(nn); arg != nil {
			return isConstExpr(arg)
		}
		if isUnsafeOperator(nn) {
			return true
		}
		return false
	default:
		return false
	}
}

func isCap(n ast.Expr) bool {
	if call, ok := n.(*ast.CallExpr); ok {
		if id, ok2 := call.Fun.(*ast.Ident); ok2 {
			return id.Name == "cap"
		}
	}
	return false
}

func isLen(n ast.Expr) bool {
	if call, ok := n.(*ast.CallExpr); ok {
		if id, ok2 := call.Fun.(*ast.Ident); ok2 {
			return id.Name == "len"
		}
	}
	return false
}

func isConv(n *ast.CallExpr) ast.Expr {
	if id, ok := n.Fun.(*ast.Ident); ok {
		if knownTypes[id.Name] {
			return n.Args[0]
		}
	}
	return nil
}

var knownTypes = map[string]bool{
	"rune":    true,
	"byte":    true,
	"int8":    true,
	"uint8":   true,
	"int16":   true,
	"uint16":  true,
	"int32":   true,
	"uint32":  true,
	"int64":   true,
	"uint64":  true,
	"string":  true,
	"int":     true,
	"uint":    true,
	"intptr":  true,
	"uintptr": true,
	"float32": true,
	"float64": true,
}

func isUnsafeOperator(n *ast.CallExpr) bool {
	if sel, ok := n.Fun.(*ast.SelectorExpr); ok {
		if id, ok := sel.X.(*ast.Ident); ok {
			return id.Name == "unsafe"
		}
	}
	return false
}

type LiteralCollector struct {
	lits map[Literal]struct{}
}

func (lc *LiteralCollector) Visit(n ast.Node) (w ast.Visitor) {
	switch nn := n.(type) {
	default:
		return lc // recurse
	case *ast.ImportSpec:
		return nil
	case *ast.Field:
		return nil // ignore field tags
	case *ast.CallExpr:
		switch fn := nn.Fun.(type) {
		case *ast.Ident:
			if fn.Name == "panic" {
				return nil
			}
		case *ast.SelectorExpr:
			if id, ok := fn.X.(*ast.Ident); ok && (id.Name == "fmt" || id.Name == "errors") {
				return nil
			}
		}
		return lc
	case *ast.BasicLit:
		lit := nn.Value
		switch nn.Kind {
		case token.STRING:
			lc.lits[Literal{unquote(lit), true}] = struct{}{}
		case token.CHAR:
			lc.lits[Literal{unquote(lit), false}] = struct{}{}
		case token.INT:
			if lit[0] < '0' || lit[0] > '9' {
				failf("unsupported literal '%v'", lit)
			}
			v, err := strconv.ParseInt(lit, 0, 64)
			if err != nil {
				u, err := strconv.ParseUint(lit, 0, 64)
				if err != nil {
					failf("failed to parse int literal '%v': %v", lit, err)
				}
				v = int64(u)
			}
			var val []byte
			if v >= -(1<<7) && v < 1<<8 {
				val = append(val, byte(v))
			} else if v >= -(1<<15) && v < 1<<16 {
				val = append(val, byte(v), byte(v>>8))
			} else if v >= -(1<<31) && v < 1<<32 {
				val = append(val, byte(v), byte(v>>8), byte(v>>16), byte(v>>24))
			} else {
				val = append(val, byte(v), byte(v>>8), byte(v>>16), byte(v>>24), byte(v>>32), byte(v>>40), byte(v>>48), byte(v>>56))
			}
			lc.lits[Literal{string(val), false}] = struct{}{}
		}
		return nil
	}
}

func trimComments(file *ast.File, fset *token.FileSet) []*ast.CommentGroup {
	var comments []*ast.CommentGroup
	for _, group := range file.Comments {
		var list []*ast.Comment
		for _, comment := range group.List {
			if strings.HasPrefix(comment.Text, "//go:") && fset.Position(comment.Slash).Column == 1 {
				list = append(list, comment)
			}
		}
		if list != nil {
			comments = append(comments, &ast.CommentGroup{list})
		}
	}
	return comments
}

func initialComments(content []byte) []byte {
	// Derived from go/build.Context.shouldBuild.
	end := 0
	p := content
	for len(p) > 0 {
		line := p
		if i := bytes.IndexByte(line, '\n'); i >= 0 {
			line, p = line[:i], p[i+1:]
		} else {
			p = p[len(p):]
		}
		line = bytes.TrimSpace(line)
		if len(line) == 0 { // Blank line.
			end = len(content) - len(p)
			continue
		}
		if !bytes.HasPrefix(line, slashslash) { // Not comment line.
			break
		}
	}
	return content[:end]
}

type File struct {
	fset      *token.FileSet
	name      string // Name of file.
	shortName string
	astFile   *ast.File
	blocks    *[]CoverBlock
}

var slashslash = []byte("//")

func (f *File) Visit(node ast.Node) ast.Visitor {
	switch n := node.(type) {
	case *ast.GenDecl:
		if n.Tok != token.VAR {
			return nil // constants and types are not interesting
		}

	case *ast.BlockStmt:
		// If it's a switch or select, the body is a list of case clauses; don't tag the block itself.
		if len(n.List) > 0 {
			switch n.List[0].(type) {
			case *ast.CaseClause: // switch
				for _, n := range n.List {
					clause := n.(*ast.CaseClause)
					clause.Body = f.addCounters(clause.Pos(), clause.End(), clause.Body, false)
				}
				return f
			case *ast.CommClause: // select
				for _, n := range n.List {
					clause := n.(*ast.CommClause)
					clause.Body = f.addCounters(clause.Pos(), clause.End(), clause.Body, false)
				}
				return f
			}
		}
		n.List = f.addCounters(n.Lbrace, n.Rbrace+1, n.List, true) // +1 to step past closing brace.
	case *ast.IfStmt:
		if n.Init != nil {
			ast.Walk(f, n.Init)
		}
		if n.Cond != nil {
			ast.Walk(f, n.Cond)
		}
		ast.Walk(f, n.Body)
		if n.Else == nil {
			// Add else because we want coverage for "not taken".
			n.Else = &ast.BlockStmt{
				Lbrace: n.Body.End(),
				Rbrace: n.Body.End(),
			}
		}
		// The elses are special, because if we have
		//	if x {
		//	} else if y {
		//	}
		// we want to cover the "if y". To do this, we need a place to drop the counter,
		// so we add a hidden block:
		//	if x {
		//	} else {
		//		if y {
		//		}
		//	}
		switch stmt := n.Else.(type) {
		case *ast.IfStmt:
			block := &ast.BlockStmt{
				Lbrace: n.Body.End(), // Start at end of the "if" block so the covered part looks like it starts at the "else".
				List:   []ast.Stmt{stmt},
				Rbrace: stmt.End(),
			}
			n.Else = block
		case *ast.BlockStmt:
			stmt.Lbrace = n.Body.End() // Start at end of the "if" block so the covered part looks like it starts at the "else".
		default:
			panic("unexpected node type in if")
		}
		ast.Walk(f, n.Else)
		return nil
	case *ast.ForStmt:
		// TODO: handle increment statement
	case *ast.SelectStmt:
		// Don't annotate an empty select - creates a syntax error.
		if n.Body == nil || len(n.Body.List) == 0 {
			return nil
		}
	case *ast.SwitchStmt:
		hasDefault := false
		if n.Body == nil {
			n.Body = new(ast.BlockStmt)
		}
		for _, s := range n.Body.List {
			if cas, ok := s.(*ast.CaseClause); ok && cas.List == nil {
				hasDefault = true
				break
			}
		}
		if !hasDefault {
			// Add default case to get additional coverage.
			n.Body.List = append(n.Body.List, &ast.CaseClause{})
		}

		// Don't annotate an empty switch - creates a syntax error.
		if n.Body == nil || len(n.Body.List) == 0 {
			return nil
		}
	case *ast.TypeSwitchStmt:
		// Don't annotate an empty type switch - creates a syntax error.
		// TODO: add default case
		if n.Body == nil || len(n.Body.List) == 0 {
			return nil
		}
	case *ast.BinaryExpr:
		if n.Op == token.LAND || n.Op == token.LOR {
			// Replace:
			//	x && y
			// with:
			//	x && func() bool { return y }
			n.Y = &ast.CallExpr{
				Fun: &ast.FuncLit{
					Type: &ast.FuncType{Results: &ast.FieldList{List: []*ast.Field{{Type: &ast.Ident{Name: "bool"}}}}},
					Body: &ast.BlockStmt{List: []ast.Stmt{&ast.ReturnStmt{Results: []ast.Expr{n.Y}}}},
				},
			}
		}
	}
	return f
}

func (f *File) addImport(path, name, anyIdent string) {
	newImport := &ast.ImportSpec{
		Name: ast.NewIdent(name),
		Path: &ast.BasicLit{
			Kind:  token.STRING,
			Value: fmt.Sprintf("%q", path),
		},
	}
	impDecl := &ast.GenDecl{
		Tok: token.IMPORT,
		Specs: []ast.Spec{
			newImport,
		},
	}
	// Make the new import the first Decl in the file.
	astFile := f.astFile
	astFile.Decls = append(astFile.Decls, nil)
	copy(astFile.Decls[1:], astFile.Decls[0:])
	astFile.Decls[0] = impDecl
	astFile.Imports = append(astFile.Imports, newImport)

	// Now refer to the package, just in case it ends up unused.
	// That is, append to the end of the file the declaration
	//	var _ = _cover_atomic_.AddUint32
	reference := &ast.GenDecl{
		Tok: token.VAR,
		Specs: []ast.Spec{
			&ast.ValueSpec{
				Names: []*ast.Ident{
					ast.NewIdent("_"),
				},
				Values: []ast.Expr{
					&ast.SelectorExpr{
						X:   ast.NewIdent(name),
						Sel: ast.NewIdent(anyIdent),
					},
				},
			},
		},
	}
	astFile.Decls = append(astFile.Decls, reference)
}

func (f *File) addCounters(pos, blockEnd token.Pos, list []ast.Stmt, extendToClosingBrace bool) []ast.Stmt {
	// Special case: make sure we add a counter to an empty block. Can't do this below
	// or we will add a counter to an empty statement list after, say, a return statement.
	if len(list) == 0 {
		return []ast.Stmt{f.newCounter(pos, blockEnd, 0)}
	}
	// We have a block (statement list), but it may have several basic blocks due to the
	// appearance of statements that affect the flow of control.
	var newList []ast.Stmt
	for {
		// Find first statement that affects flow of control (break, continue, if, etc.).
		// It will be the last statement of this basic block.
		var last int
		end := blockEnd
		for last = 0; last < len(list); last++ {
			end = f.statementBoundary(list[last])
			if f.endsBasicSourceBlock(list[last]) {
				extendToClosingBrace = false // Block is broken up now.
				last++
				break
			}
		}
		if extendToClosingBrace {
			end = blockEnd
		}
		if pos != end { // Can have no source to cover if e.g. blocks abut.
			newList = append(newList, f.newCounter(pos, end, last))
		}
		newList = append(newList, list[0:last]...)
		list = list[last:]
		if len(list) == 0 {
			break
		}
		pos = list[0].Pos()
	}
	return newList
}

func (f *File) endsBasicSourceBlock(s ast.Stmt) bool {
	switch s := s.(type) {
	case *ast.BlockStmt:
		// Treat blocks like basic blocks to avoid overlapping counters.
		return true
	case *ast.BranchStmt:
		return true
	case *ast.ForStmt:
		return true
	case *ast.IfStmt:
		return true
	case *ast.LabeledStmt:
		return f.endsBasicSourceBlock(s.Stmt)
	case *ast.RangeStmt:
		return true
	case *ast.SwitchStmt:
		return true
	case *ast.SelectStmt:
		return true
	case *ast.TypeSwitchStmt:
		return true
	case *ast.ExprStmt:
		// Calls to panic change the flow.
		// We really should verify that "panic" is the predefined function,
		// but without type checking we can't and the likelihood of it being
		// an actual problem is vanishingly small.
		if call, ok := s.X.(*ast.CallExpr); ok {
			if ident, ok := call.Fun.(*ast.Ident); ok && ident.Name == "panic" && len(call.Args) == 1 {
				return true
			}
		}
	}
	found, _ := hasFuncLiteral(s)
	return found
}

func (f *File) statementBoundary(s ast.Stmt) token.Pos {
	// Control flow statements are easy.
	switch s := s.(type) {
	case *ast.BlockStmt:
		// Treat blocks like basic blocks to avoid overlapping counters.
		return s.Lbrace
	case *ast.IfStmt:
		found, pos := hasFuncLiteral(s.Init)
		if found {
			return pos
		}
		found, pos = hasFuncLiteral(s.Cond)
		if found {
			return pos
		}
		return s.Body.Lbrace
	case *ast.ForStmt:
		found, pos := hasFuncLiteral(s.Init)
		if found {
			return pos
		}
		found, pos = hasFuncLiteral(s.Cond)
		if found {
			return pos
		}
		found, pos = hasFuncLiteral(s.Post)
		if found {
			return pos
		}
		return s.Body.Lbrace
	case *ast.LabeledStmt:
		return f.statementBoundary(s.Stmt)
	case *ast.RangeStmt:
		found, pos := hasFuncLiteral(s.X)
		if found {
			return pos
		}
		return s.Body.Lbrace
	case *ast.SwitchStmt:
		found, pos := hasFuncLiteral(s.Init)
		if found {
			return pos
		}
		found, pos = hasFuncLiteral(s.Tag)
		if found {
			return pos
		}
		return s.Body.Lbrace
	case *ast.SelectStmt:
		return s.Body.Lbrace
	case *ast.TypeSwitchStmt:
		found, pos := hasFuncLiteral(s.Init)
		if found {
			return pos
		}
		return s.Body.Lbrace
	}
	found, pos := hasFuncLiteral(s)
	if found {
		return pos
	}
	return s.End()
}

var counterGen uint32

func genCounter() int {
	counterGen++
	id := counterGen
	buf := []byte{byte(id), byte(id >> 8), byte(id >> 16), byte(id >> 24)}
	hash := sha1.Sum(buf)
<<<<<<< HEAD
	return uint16(hash[0]) | uint16(hash[1])<<8
=======
	return int(uint16(hash[0]) | uint16(hash[1])<<8)
>>>>>>> 682918eb
}

func (f *File) newCounter(start, end token.Pos, numStmt int) ast.Stmt {
	cnt := genCounter()

	if f.blocks != nil {
		s := f.fset.Position(start)
		e := f.fset.Position(end)
		*f.blocks = append(*f.blocks, CoverBlock{cnt, f.shortName, s.Line, s.Column, e.Line, e.Column, numStmt})
	}

	idx := &ast.BasicLit{
		Kind:  token.INT,
		Value: strconv.Itoa(cnt),
	}
	counter := &ast.IndexExpr{
		X: &ast.SelectorExpr{
			X:   ast.NewIdent(fuzzdepPkg),
			Sel: ast.NewIdent("CoverTab"),
		},
		Index: idx,
	}
	return &ast.IncDecStmt{
		X:   counter,
		Tok: token.INC,
	}
}

func (f *File) print(w io.Writer) {
	printer.Fprint(w, f.fset, f.astFile)
}

type funcLitFinder token.Pos

func (f *funcLitFinder) Visit(node ast.Node) (w ast.Visitor) {
	if f.found() {
		return nil // Prune search.
	}
	switch n := node.(type) {
	case *ast.FuncLit:
		*f = funcLitFinder(n.Body.Lbrace)
		return nil // Prune search.
	}
	return f
}

func (f *funcLitFinder) found() bool {
	return token.Pos(*f) != token.NoPos
}

func hasFuncLiteral(n ast.Node) (bool, token.Pos) {
	if n == nil {
		return false, 0
	}
	var literal funcLitFinder
	ast.Walk(&literal, n)
	return literal.found(), token.Pos(literal)
}

func unquote(s string) string {
	t, err := strconv.Unquote(s)
	if err != nil {
		failf("cover: improperly quoted string %q\n", s)
	}
	return t
}<|MERGE_RESOLUTION|>--- conflicted
+++ resolved
@@ -820,11 +820,7 @@
 	id := counterGen
 	buf := []byte{byte(id), byte(id >> 8), byte(id >> 16), byte(id >> 24)}
 	hash := sha1.Sum(buf)
-<<<<<<< HEAD
-	return uint16(hash[0]) | uint16(hash[1])<<8
-=======
 	return int(uint16(hash[0]) | uint16(hash[1])<<8)
->>>>>>> 682918eb
 }
 
 func (f *File) newCounter(start, end token.Pos, numStmt int) ast.Stmt {
